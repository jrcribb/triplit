--- conflicted
+++ resolved
@@ -99,10 +99,6 @@
 };
 ```
 
-<<<<<<< HEAD
-[Read here to see how you can use this Role to define a permission.](/schemas/permissions)
-=======
 [Read here to see how you can use this Role to define a permission.](/schemas/permissions).
->>>>>>> 5a794202
 
 </Steps>
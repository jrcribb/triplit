import { Callout } from 'nextra-theme-docs';

# Queries

## Defining queries

Data in Triplit is organized into collections, so to define a query you must first specify which collection you want to query.

For example, if you want to query the `users` collection, you would write the following:

```typescript
const query = client.query('users');
```

## Selecting attributes

To specify which attributes you want to return, you can use the `select` method. This method accepts a list of attribute names for the collection as arguments.

```typescript
const query = client.query('users').select(['id', 'name', 'email', 'dob']);
```

If the type you are selecting is a record, you may also select a specific attribute of the record by using dot notation. The result will be an object with just the selected keys.

```typescript
const query = client
  .query('users')
  .select(['id', 'address.street', 'address.city']);
// {id: 'abc', address: {street: '123 Main St', city: 'New York'}}
```

If you do not call select on a query, all attributes are selected.

### Selecting related entities

If you have defined a relation in your schema using `RelationById`, `RelationOne`, or `RelationMany`, you can choose to select entities defined by the relation in a query.

For example, the following schema defines a relation between `users` and `messages`

```typescript
const schema = {
  users: S.Schema({
    id: S.Id(),
    name: S.Id(),
    email: S.String(),
  }),
  messages: S.Schema({
    id: S.Id(),
    text: S.String(),
    sender_id: S.String(),
    sender: S.Query({
      collectionName: 'users',
      where: [['id', '=', '$sender_id']],
    }),
<<<<<<< HEAD
    messages: S.Schema({
      id: S.Id(),
      text: S.String(),
      sender_id: S.String(),
      sender: S.RelationById('users', '$sender_id'),
    }),
  },
=======
  }),
>>>>>>> 70c85da3
};
```

By default, a query on `messages` will not include the `sender` as an attribute. To include the sender, use the `include` method in the query builder.

```typescript
const query = client.query('messages').include('sender');

/*
{
  id: '1',
  text: 'hello world!',
  sender_id: 'bob',
  sender: new Map([
    ['bob', { id: 'bob', name: 'Bob Jones', email: 'bob@triplit.com' }],
  ]),
};
*/
```

## Filtering

To filter results based on conditions, you can use the `where` method. This method accepts a list of clauses as arguments. A clause is a tuple that takes the form `[attribute, operator, value]`.

For example the following query will return all registered users.

```typescript
const query = client
  .query('users')
  .select(['id', 'name', 'email', 'dob'])
  .where('is_registered', '=', true);
```

Clauses can be passed to `where` as a single clause or an array of clauses:

- `.where('is_registered', '=', true)`
- `.where(['is_registered', '=', true])`
- `.where([['is_registered', '=', true]])`

If multiple clauses are provided, all clauses are joined with a logical AND. However, you may use `or` and `and` methods within the clause array to specify how clauses should be logically grouped and joined.

For example the following query will return all registered users who are either an admin or an owner.

```typescript
import { or } from '@triplit/client';

const query = client
  .query('users')
  .select(['id', 'name', 'email', 'dob'])
  .where([
    [
      ['is_registered', '=', true],
      or([
        ['role', '=', 'admin'],
        ['role', '=', 'owner'],
      ]),
    ],
  ]);
```

You may use dot notation to filter by attributes of a record.

```typescript
const query = client.query('users').where('address.city', '=', 'New York');
```

### Operators

See the list of [data types](/schemas#data-types) for more information on the operators that can be used in a where clause.

## Order

To order the results of a query, you can use the `order` method. This method accepts a list of order clauses as an argument. An order clause is a tuple that takes the form `[attribute, direction]`. `direction` can be either `ASC` or `DESC`. Clauses are applied in the order they are provided.

For example the following query will return all users ordered by their creation date in descending order.

```typescript
const query = client
  .query('users')
  .select(['id', 'name', 'email', 'dob'])
  .order('created_at', 'DESC');
```

Clauses can be passed to `order` as a single clause or an array of clauses:

- `.order('created_at', 'DESC')`
- `.order(['created_at', 'DESC'])`
- `.order([['created_at', 'DESC']])`

You may use dot notation to order by attributes of a record.

```typescript
const query = client.query('users').order('address.city', 'ASC');
```

## Limit

Many times you will want to limit the number of results returned by a query. To do this, you can use the `limit` method.

For example, the following query will return the 10 most recently created users.

```typescript
const query = client
  .query('users')
  .select(['id', 'name', 'email', 'dob'])
  .order('created_at', 'DESC')
  .limit(10);
```

As a convenience, Triplit also provides a method [fetchOne](/fetching-data/fetch#fetchone) to fetch just the first entity of a query result.

## Variables

You may pass variables to a query by using the `variables` method. Variables are passed in as strings with `$` prepended to the variable name.

For example, you may define a query that queries for restaurants that are open by cuisine:

```typescript
const baseQuery = client.query('restaurants').where([
  ['is_open', '=', true],
  ['cuisine', '=', '$cuisine'],
]);
const openItalianRestaurantsQuery = baseQuery.variables({ cuisine: 'italian' });
const openMexicanRestaurantsQuery = baseQuery.variables({ cuisine: 'mexican' });
```

This can help prevent writing the same query multiple times with different values.

Certain variables are used internally by Triplit to aid with authorization and other features. These include:

- `$SESSION_USER_ID`

## Sync state

Triplit's client [storage](/client-database/storage) is split into two areas - an outbox for unsynced updates and a cache for synced updates. Sometimes you may want to indicate that to a user that data has not yet been saved to the server. To do this, you can use the `syncStatus` method. This method accepts a single sync state (`pending`, `confirmed`, `all`) as an argument.

For example, a messaging app could use two queries to build message sent indicators. In [React](/frameworks/react):

```tsx
const allMessagesQuery = client.query('messages').order(['createdAt', 'ASC']);

const pendingMessagesQuery = client
  .query('messages')
  .select(['id'])
  .syncStatus('pending');

function Messages() {
  const { results: allMessages } = useQuery(client, allMessagesQuery);
  const { results: pendingMessages } = useQuery(client, pendingMessagesQuery);

  return (
    <div>
      {allMessages.entries().map(([id, message]) => (
        <div>
          <p>{message.text}</p>
          <p>{pendingMessages.has(id) ? 'Sending...' : 'Sent'}</p>
        </div>
      ))}
    </div>
  );
}
```

## Entity id

Setting `entityId` on your query will return exclusively the requested entity if it exists.

For example, the following query will return just the user with id `abc`, if it exists.

```typescript
const query = client.query('users').entityId('abc');
```

You may also pass a DB variable to `entityId`.

```typescript
const query = client.query('users').entityId('$userId');
```

As a convenience, Triplit also provides a method [fetchById](/fetching-data/fetch#fetchbyid) to fetch an entity by its id.<|MERGE_RESOLUTION|>--- conflicted
+++ resolved
@@ -48,21 +48,8 @@
     id: S.Id(),
     text: S.String(),
     sender_id: S.String(),
-    sender: S.Query({
-      collectionName: 'users',
-      where: [['id', '=', '$sender_id']],
-    }),
-<<<<<<< HEAD
-    messages: S.Schema({
-      id: S.Id(),
-      text: S.String(),
-      sender_id: S.String(),
-      sender: S.RelationById('users', '$sender_id'),
-    }),
-  },
-=======
+    sender: S.RelationById('users', '$sender_id'),
   }),
->>>>>>> 70c85da3
 };
 ```
 
